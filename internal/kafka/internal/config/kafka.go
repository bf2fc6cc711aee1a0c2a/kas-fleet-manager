--- conflicted
+++ resolved
@@ -27,15 +27,9 @@
 	KafkaCapacity                  KafkaCapacityConfig `yaml:"kafka_capacity_config"`
 	KafkaCapacityConfigFile        string              `yaml:"kafka_capacity_config_file"`
 
-<<<<<<< HEAD
-	KafkaLifespan       *KafkaLifespanConfig       `json:"kafka_lifespan"`
-	Quota               *KafkaQuotaConfig          `json:"kafka_quota"`
-	SupportedKafkaSizes *KafkaSupportedSizesConfig `json:"kafka_supported_sizes"`
-=======
 	KafkaLifespan          *KafkaLifespanConfig               `json:"kafka_lifespan"`
 	Quota                  *KafkaQuotaConfig                  `json:"kafka_quota"`
 	SupportedInstanceTypes *KafkaSupportedInstanceTypesConfig `json:"kafka_supported_sizes"`
->>>>>>> c7c5af63
 }
 
 func NewKafkaConfig() *KafkaConfig {
@@ -47,11 +41,7 @@
 		KafkaCapacityConfigFile:        "config/kafka-capacity-config.yaml",
 		KafkaLifespan:                  NewKafkaLifespanConfig(),
 		Quota:                          NewKafkaQuotaConfig(),
-<<<<<<< HEAD
-		SupportedKafkaSizes:            NewKafkaSupportedSizesConfig(),
-=======
 		SupportedInstanceTypes:         NewKafkaSupportedInstanceTypesConfig(),
->>>>>>> c7c5af63
 	}
 }
 
@@ -65,11 +55,7 @@
 	fs.StringVar(&c.KafkaDomainName, "kafka-domain-name", c.KafkaDomainName, "The domain name to use for Kafka instances")
 	fs.StringVar(&c.Quota.Type, "quota-type", c.Quota.Type, "The type of the quota service to be used. The available options are: 'ams' for AMS backed implementation and 'quota-management-list' for quota list backed implementation (default).")
 	fs.BoolVar(&c.Quota.AllowEvaluatorInstance, "allow-evaluator-instance", c.Quota.AllowEvaluatorInstance, "Allow the creation of kafka evaluator instances")
-<<<<<<< HEAD
-	fs.StringVar(&c.SupportedKafkaSizes.SupportedKafkaSizesConfigFile, "supported-kafka-sizes-config-file", c.SupportedKafkaSizes.SupportedKafkaSizesConfigFile, "File containing the supported kafka sizes configuration")
-=======
 	fs.StringVar(&c.SupportedInstanceTypes.ConfigurationFile, "supported-kafka-instance-types-config-file", c.SupportedInstanceTypes.ConfigurationFile, "File containing the supported instance types configuration")
->>>>>>> c7c5af63
 }
 
 func (c *KafkaConfig) ReadFiles() error {
@@ -90,37 +76,6 @@
 		return err
 	}
 
-<<<<<<< HEAD
-	supportedKafkaSizesContents, err := shared.ReadFile(c.SupportedKafkaSizes.SupportedKafkaSizesConfigFile)
-	if err != nil {
-		return err
-	}
-	return yaml.UnmarshalStrict([]byte(supportedKafkaSizesContents), &c.SupportedKafkaSizes.SupportedKafkaSizesConfig)
-}
-
-func (c *KafkaConfig) Validate(env *environments.Env) error {
-	return c.SupportedKafkaSizes.SupportedKafkaSizesConfig.validate()
-}
-
-func (c *KafkaConfig) GetFirstAvailableSize(instanceType string) (string, error) {
-	profile, err := c.SupportedKafkaSizes.SupportedKafkaSizesConfig.GetProfileByID(instanceType)
-	if err != nil {
-		return "", err
-	}
-	return profile.Sizes[0].Id, nil
-}
-
-func (c *KafkaConfig) CheckSizingCombinationExists(instanceType, sizeId string) (bool, error) {
-	profile, err := c.SupportedKafkaSizes.SupportedKafkaSizesConfig.GetProfileByID(instanceType)
-	if err != nil {
-		return false, err
-	}
-	_, err = profile.GetSizeByID(instanceType, sizeId)
-	if err != nil {
-		return false, err
-	}
-	return true, nil
-=======
 	SupportedInstanceTypesFileContent, err := shared.ReadFile(c.SupportedInstanceTypes.ConfigurationFile)
 	if err != nil {
 		return err
@@ -130,5 +85,24 @@
 
 func (c *KafkaConfig) Validate(env *environments.Env) error {
 	return c.SupportedInstanceTypes.Configuration.validate()
->>>>>>> c7c5af63
+}
+
+func (c *KafkaConfig) GetFirstAvailableSize(instanceType string) (string, error) {
+	profile, err := c.SupportedInstanceTypes.Configuration.GetProfileByID(instanceType)
+	if err != nil {
+		return "", err
+	}
+	return profile.Sizes[0].Id, nil
+}
+
+func (c *KafkaConfig) CheckSizingCombinationExists(instanceType, sizeId string) (bool, error) {
+	profile, err := c.SupportedInstanceTypes.Configuration.GetProfileByID(instanceType)
+	if err != nil {
+		return false, err
+	}
+	_, err = profile.GetSizeByID(instanceType, sizeId)
+	if err != nil {
+		return false, err
+	}
+	return true, nil
 }